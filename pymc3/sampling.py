from collections import defaultdict, Iterable
from copy import copy
import pickle
import logging
import warnings

from six import integer_types
from joblib import Parallel, delayed
from tempfile import mkdtemp
import numpy as np
import theano.gradient as tg

from .backends.base import BaseTrace, MultiTrace
from .backends.ndarray import NDArray
from .distributions.distribution import draw_values
from .model import modelcontext, Point, all_continuous
from .step_methods import (NUTS, HamiltonianMC, Metropolis, BinaryMetropolis,
                           BinaryGibbsMetropolis, CategoricalGibbsMetropolis,
<<<<<<< HEAD
                           Slice, CompoundStep, arraystep, smc)
from .util import update_start_vals, get_untransformed_name, is_transformed_name
=======
                           Slice, CompoundStep, arraystep)
from .util import update_start_vals, get_untransformed_name, is_transformed_name, get_default_varnames
>>>>>>> ea5cbf3e
from .vartypes import discrete_types
from pymc3.step_methods.hmc import quadpotential
from pymc3 import plots
import pymc3 as pm
from tqdm import tqdm

import sys
sys.setrecursionlimit(10000)

__all__ = ['sample', 'iter_sample', 'sample_ppc', 'sample_ppc_w', 'init_nuts', 'sample_prior_predictive']

STEP_METHODS = (NUTS, HamiltonianMC, Metropolis, BinaryMetropolis,
                BinaryGibbsMetropolis, Slice, CategoricalGibbsMetropolis)


_log = logging.getLogger('pymc3')


def instantiate_steppers(model, steps, selected_steps, step_kwargs=None):
    """Instantiates steppers assigned to the model variables.

    This function is intended to be called automatically from `sample()`, but
    may be called manually.

    Parameters
    ----------
    model : Model object
        A fully-specified model object
    step : step function or vector of step functions
        One or more step functions that have been assigned to some subset of
        the model's parameters. Defaults to None (no assigned variables).
    selected_steps: dictionary of step methods and variables
        The step methods and the variables that have were assigned to them.
    step_kwargs : dict
        Parameters for the samplers. Keys are the lower case names of
        the step method, values a dict of arguments.

    Returns
    -------
    methods : list
        List of step methods associated with the model's variables.
    """
    if step_kwargs is None:
        step_kwargs = {}

    used_keys = set()
    for step_class, vars in selected_steps.items():
        if len(vars) == 0:
            continue
        args = step_kwargs.get(step_class.name, {})
        used_keys.add(step_class.name)
        step = step_class(vars=vars, **args)
        steps.append(step)

    unused_args = set(step_kwargs).difference(used_keys)
    if unused_args:
        raise ValueError('Unused step method arguments: %s' % unused_args)

    if len(steps) == 1:
        steps = steps[0]

    return steps


def assign_step_methods(model, step=None, methods=STEP_METHODS,
                        step_kwargs=None):
    """Assign model variables to appropriate step methods.

    Passing a specified model will auto-assign its constituent stochastic
    variables to step methods based on the characteristics of the variables.
    This function is intended to be called automatically from `sample()`, but
    may be called manually. Each step method passed should have a
    `competence()` method that returns an ordinal competence value
    corresponding to the variable passed to it. This value quantifies the
    appropriateness of the step method for sampling the variable.

    Parameters
    ----------
    model : Model object
        A fully-specified model object
    step : step function or vector of step functions
        One or more step functions that have been assigned to some subset of
        the model's parameters. Defaults to None (no assigned variables).
    methods : vector of step method classes
        The set of step methods from which the function may choose. Defaults
        to the main step methods provided by PyMC3.
    step_kwargs : dict
        Parameters for the samplers. Keys are the lower case names of
        the step method, values a dict of arguments.

    Returns
    -------
    methods : list
        List of step methods associated with the model's variables.
    """
    steps = []
    assigned_vars = set()

    if step is not None:
        try:
            steps += list(step)
        except TypeError:
            steps.append(step)
        for step in steps:
            try:
                assigned_vars = assigned_vars.union(set(step.vars))
            except AttributeError:
                for method in step.methods:
                    assigned_vars = assigned_vars.union(set(method.vars))

    # Use competence classmethods to select step methods for remaining
    # variables
    selected_steps = defaultdict(list)
    for var in model.free_RVs:
        if var not in assigned_vars:
            # determine if a gradient can be computed
            has_gradient = var.dtype not in discrete_types
            if has_gradient:
                try:
                    tg.grad(model.logpt, var)
                except (AttributeError,
                        NotImplementedError,
                        tg.NullTypeGradError):
                    has_gradient = False
            # select the best method
            selected = max(methods, key=lambda method,
                           var=var, has_gradient=has_gradient:
                           method._competence(var, has_gradient))
            selected_steps[selected].append(var)

    return instantiate_steppers(model, steps, selected_steps, step_kwargs)


def _print_step_hierarchy(s, level=0):
    if isinstance(s, (list, tuple)):
        _log.info('>' * level + 'list')
        for i in s:
            _print_step_hierarchy(i, level+1)
    elif isinstance(s, CompoundStep):
        _log.info('>' * level + 'CompoundStep')
        for i in s.methods:
            _print_step_hierarchy(i, level+1)
    else:
        varnames = ', '.join([get_untransformed_name(v.name) if is_transformed_name(v.name)
                              else v.name for v in s.vars])
        _log.info('>' * level + '{}: [{}]'.format(s.__class__.__name__, varnames))


def _cpu_count():
    """Try to guess the number of CPUs in the system.

    We use the number provided by psutil if that is installed.
    If not, we use the number provided by multiprocessing, but assume
    that half of the cpus are only hardware threads and ignore those.
    """
    try:
        import psutil
        cpus = psutil.cpu_count(False)
    except ImportError:
        import multiprocessing
        try:
            cpus = multiprocessing.cpu_count() // 2
        except NotImplementedError:
            cpus = 1
    if cpus is None:
        cpus = 1
    return cpus


def sample(draws=500, step=None, init='auto', n_init=200000, start=None, trace=None, chain_idx=0,
           chains=None, cores=None, tune=500, nuts_kwargs=None, step_kwargs=None, progressbar=True,
           model=None, random_seed=None, live_plot=False, discard_tuned_samples=True,
           live_plot_kwargs=None, compute_convergence_checks=True, use_mmap=False, **kwargs):
    """Draw samples from the posterior using the given step methods.

    Multiple step methods are supported via compound step methods.

    Parameters
    ----------
    draws : int
        The number of samples to draw. Defaults to 500. The number of tuned samples are discarded
        by default. See discard_tuned_samples.
    step : function or iterable of functions
        A step function or collection of functions. If there are variables without a step methods,
        step methods for those variables will be assigned automatically.
    init : str
        Initialization method to use for auto-assigned NUTS samplers.

        * auto : Choose a default initialization method automatically.
          Currently, this is `'jitter+adapt_diag'`, but this can change in the future.
          If you depend on the exact behaviour, choose an initialization method explicitly.
        * adapt_diag : Start with a identity mass matrix and then adapt a diagonal based on the
          variance of the tuning samples. All chains use the test value (usually the prior mean)
          as starting point.
        * jitter+adapt_diag : Same as `adapt_diag`, but add uniform jitter in [-1, 1] to the
          starting point in each chain.
        * advi+adapt_diag : Run ADVI and then adapt the resulting diagonal mass matrix based on the
          sample variance of the tuning samples.
        * advi+adapt_diag_grad : Run ADVI and then adapt the resulting diagonal mass matrix based
          on the variance of the gradients during tuning. This is **experimental** and might be
          removed in a future release.
        * advi : Run ADVI to estimate posterior mean and diagonal mass matrix.
        * advi_map: Initialize ADVI with MAP and use MAP as starting point.
        * map : Use the MAP as starting point. This is discouraged.
        * nuts : Run NUTS and estimate posterior mean and mass matrix from the trace.
    n_init : int
        Number of iterations of initializer. Only works for 'nuts' and 'ADVI'.
        If 'ADVI', number of iterations, if 'nuts', number of draws.
    start : dict, or array of dict
        Starting point in parameter space (or partial point)
        Defaults to trace.point(-1)) if there is a trace provided and model.test_point if not
        (defaults to empty dict). Initialization methods for NUTS (see `init` keyword) can
        overwrite the default. For 'SMC' if should be a list of dict with length `chains`.
    trace : backend, list, or MultiTrace
        This should be a backend instance, a list of variables to track, or a MultiTrace object
        with past values. If a MultiTrace object is given, it must contain samples for the chain
        number `chain`. If None or a list of variables, the NDArray backend is used.
        Passing either "text" or "sqlite" is taken as a shortcut to set up the corresponding
        backend (with "mcmc" used as the base name). Ignored when using 'SMC'.
    chain_idx : int
        Chain number used to store sample in backend. If `chains` is greater than one, chain
        numbers will start here. Ignored when using 'SMC'.
    chains : int
        The number of chains to sample. Running independent chains is important for some
        convergence statistics and can also reveal multiple modes in the posterior. If `None`,
        then set to either `chains` or 2, whichever is larger. For SMC the default value is 100.
    cores : int
        The number of chains to run in parallel. If `None`, set to the number of CPUs in the
        system, but at most 4 (for 'SMC' defaults to 1). Keep in mind that some chains might
        themselves be multithreaded via openmp or BLAS. In those cases it might be faster to set
        this to 1.
    tune : int
        Number of iterations to tune, defaults to 500. Ignored when using 'SMC'. Samplers adjust
        the step sizes, scalings or similar during tuning. Tuning samples will be drawn in addition
        to the number specified in the `draws` argument, and will be discarded unless
        `discard_tuned_samples` is set to False.
    nuts_kwargs : dict
        Options for the NUTS sampler. See the docstring of NUTS for a complete list of options.
        Common options are:

        * target_accept: float in [0, 1]. The step size is tuned such that we approximate this
          acceptance rate. Higher values like 0.9 or 0.95 often work better for problematic
          posteriors.
        * max_treedepth: The maximum depth of the trajectory tree.
        * step_scale: float, default 0.25
          The initial guess for the step size scaled down by `1/n**(1/4)`.

        If you want to pass options to other step methods, please use `step_kwargs`.
    step_kwargs : dict
        Options for step methods. Keys are the lower case names of the step method, values are
        dicts of keyword arguments. You can find a full list of arguments in the docstring of the
        step methods. If you want to pass arguments only to nuts, you can use `nuts_kwargs`.
    progressbar : bool
        Whether or not to display a progress bar in the command line. The bar shows the percentage
        of completion, the sampling speed in samples per second (SPS), and the estimated remaining
        time until completion ("expected time of arrival"; ETA).
    model : Model (optional if in `with` context)
    random_seed : int or list of ints
        A list is accepted if `cores` is greater than one.
    live_plot : bool
        Flag for live plotting the trace while sampling. Ignored when using 'SMC'.
    live_plot_kwargs : dict
        Options for traceplot. Example: live_plot_kwargs={'varnames': ['x']}.
        Ignored when using 'SMC'
    discard_tuned_samples : bool
        Whether to discard posterior samples of the tune interval. Ignored when using 'SMC'
    compute_convergence_checks : bool, default=True
        Whether to compute sampler statistics like gelman-rubin and effective_n.
        Ignored when using 'SMC'
    use_mmap : bool, default=False
        Whether to use joblib's memory mapping to share numpy arrays when sampling across multiple
        cores. Ignored when using 'SMC'

    Returns
    -------
    trace : pymc3.backends.base.MultiTrace
        A `MultiTrace` object that contains the samples.

    Examples
    --------
    .. code:: ipython

        >>> import pymc3 as pm
        ... n = 100
        ... h = 61
        ... alpha = 2
        ... beta = 2

    .. code:: ipython

        >>> with pm.Model() as model: # context management
        ...     p = pm.Beta('p', alpha=alpha, beta=beta)
        ...     y = pm.Binomial('y', n=n, p=p, observed=h)
        ...     trace = pm.sample(2000, tune=1000, cores=4)
        >>> pm.summary(trace)
               mean        sd  mc_error   hpd_2.5  hpd_97.5
        p  0.604625  0.047086   0.00078  0.510498  0.694774
    """
    model = modelcontext(model)

    if isinstance(step, pm.step_methods.smc.SMC):
        if step_kwargs is None:
            step_kwargs = {}
        if chains is None:
            chains = 100
        if cores is None:
            cores = 1
        test_folder = mkdtemp(prefix='SMC_TEST')
        trace = smc.sample_smc(samples=draws,
                               chains=chains,
                               step=step,
                               start=start,
                               homepath=step_kwargs.get('homepath', test_folder),
                               stage=step_kwargs.get('stage', 0),
                               cores=cores,
                               progressbar=progressbar,
                               model=model,
                               random_seed=random_seed,
                               rm_flag=step_kwargs.get('rm_flag', True),
                               **kwargs)
    else:
        if cores is None:
            cores = min(4, _cpu_count())
        if 'njobs' in kwargs:
            cores = kwargs['njobs']
            warnings.warn(
                "The njobs argument has been deprecated. Use cores instead.",
                DeprecationWarning)
        if 'nchains' in kwargs:
            chains = kwargs['nchains']
            warnings.warn(
                "The nchains argument has been deprecated. Use chains instead.",
                DeprecationWarning)
        if chains is None:
            chains = max(2, cores)
        if isinstance(start, dict):
            start = [start] * chains
        if random_seed == -1:
            random_seed = None
        if chains == 1 and isinstance(random_seed, integer_types):
            random_seed = [random_seed]
        if random_seed is None or isinstance(random_seed, integer_types):
            if random_seed is not None:
                np.random.seed(random_seed)
            random_seed = [np.random.randint(2 ** 30) for _ in range(chains)]
        if not isinstance(random_seed, Iterable):
            raise TypeError(
                'Invalid value for `random_seed`. Must be tuple, list or int')
        if 'chain' in kwargs:
            chain_idx = kwargs['chain']
            warnings.warn(
                "The chain argument has been deprecated. Use chain_idx instead.",
                DeprecationWarning)

        if start is not None:
            for start_vals in start:
                _check_start_shape(model, start_vals)

        # small trace warning
        if draws == 0:
            msg = "Tuning was enabled throughout the whole trace."
            _log.warning(msg)
        elif draws < 500:
            msg = "Only %s samples in chain." % draws
            _log.warning(msg)

        draws += tune

        if nuts_kwargs is not None:
            if step_kwargs is not None:
                raise ValueError("Specify only one of step_kwargs and nuts_kwargs")
            step_kwargs = {'nuts': nuts_kwargs}

        if model.ndim == 0:
            raise ValueError('The model does not contain any free variables.')

        if step is None and init is not None and all_continuous(model.vars):
            try:
                # By default, try to use NUTS
                _log.info('Auto-assigning NUTS sampler...')
                args = step_kwargs if step_kwargs is not None else {}
                args = args.get('nuts', {})
                start_, step = init_nuts(init=init, chains=chains, n_init=n_init,
                                         model=model, random_seed=random_seed,
                                         progressbar=progressbar, **args)
                if start is None:
                    start = start_
            except (AttributeError, NotImplementedError, tg.NullTypeGradError):
                # gradient computation failed
                _log.info("Initializing NUTS failed. "
                          "Falling back to elementwise auto-assignment.")
                _log.debug('Exception in init nuts', exec_info=True)
                step = assign_step_methods(model, step, step_kwargs=step_kwargs)
        else:
            step = assign_step_methods(model, step, step_kwargs=step_kwargs)

        if isinstance(step, list):
            step = CompoundStep(step)
        if start is None:
            start = {}
        if isinstance(start, dict):
            start = [start] * chains

        sample_args = {'draws': draws,
                       'step': step,
                       'start': start,
                       'trace': trace,
                       'chain': chain_idx,
                       'chains': chains,
                       'tune': tune,
                       'progressbar': progressbar,
                       'model': model,
                       'random_seed': random_seed,
                       'live_plot': live_plot,
                       'live_plot_kwargs': live_plot_kwargs,
                       'cores': cores,
                       'use_mmap': use_mmap}

        sample_args.update(kwargs)

        has_population_samplers = np.any([ isinstance(m, arraystep.PopulationArrayStepShared)
            for m in (step.methods if isinstance(step, CompoundStep) else [step])])

        parallel = cores > 1 and chains > 1 and not has_population_samplers
        if parallel:
            _log.info('Multiprocess sampling ({} chains in {} jobs)'.format(chains, cores))
            _print_step_hierarchy(step)
            try:
                trace = _mp_sample(**sample_args)
            except pickle.PickleError:
                _log.warning("Could not pickle model, sampling singlethreaded.")
                _log.debug('Pickling error:', exec_info=True)
                parallel = False
            except AttributeError as e:
                if str(e).startswith("AttributeError: Can't pickle"):
                    _log.warning("Could not pickle model, sampling singlethreaded.")
                    _log.debug('Pickling error:', exec_info=True)
                    parallel = False
                else:
                    raise
        if not parallel:
            if has_population_samplers:
                _log.info('Population sampling ({} chains)'.format(chains))
                _print_step_hierarchy(step)
                trace = _sample_population(**sample_args)
            else:
                _log.info('Sequential sampling ({} chains in 1 job)'.format(chains))
                _print_step_hierarchy(step)
                trace = _sample_many(**sample_args)

        discard = tune if discard_tuned_samples else 0
        trace = trace[discard:]

        if compute_convergence_checks:
            if draws-tune < 100:
                warnings.warn("The number of samples is too small to check convergence reliably.")
            else:
                trace.report._run_convergence_checks(trace, model)

        trace.report._log_summary()

    return trace


def _check_start_shape(model, start):
    if not isinstance(start, dict):
        raise TypeError("start argument must be a dict or an array-like of dicts")
    e = ''
    for var in model.vars:
        if var.name in start.keys():
            var_shape = var.shape.tag.test_value
            start_var_shape = np.shape(start[var.name])
            if start_var_shape:
                if not np.array_equal(var_shape, start_var_shape):
                    e += "\nExpected shape {} for var '{}', got: {}".format(
                        tuple(var_shape), var.name, start_var_shape
                    )
            # if start var has no shape
            else:
                # if model var has a specified shape
                if var_shape:
                    e += "\nExpected shape {} for var " \
                         "'{}', got scalar {}".format(
                             tuple(var_shape), var.name, start[var.name]
                         )

    if e != '':
        raise ValueError("Bad shape for start argument:{}".format(e))


def _sample_many(draws, chain, chains, start, random_seed, step, **kwargs):
    traces = []
    for i in range(chains):
        trace = _sample(draws=draws, chain=chain + i, start=start[i],
                        step=step, random_seed=random_seed[i], **kwargs)
        if trace is None:
            if len(traces) == 0:
                raise ValueError('Sampling stopped before a sample was created.')
            else:
                break
        elif len(trace) < draws:
            if len(traces) == 0:
                traces.append(trace)
            break
        else:
            traces.append(trace)
    return MultiTrace(traces)


def _sample_population(draws, chain, chains, start, random_seed, step, tune,
                       model, progressbar=None, parallelize=False, **kwargs):
    # create the generator that iterates all chains in parallel
    chains = [chain + c for c in range(chains)]
    sampling = _prepare_iter_population(draws, chains, step, start, parallelize,
                                        tune=tune, model=model, random_seed=random_seed)

    if progressbar:
        sampling = tqdm(sampling, total=draws)

    latest_traces = None
    for it, traces in enumerate(sampling):
        latest_traces = traces
        # TODO: add support for liveplot during population-sampling
    return MultiTrace(latest_traces)


def _sample(chain, progressbar, random_seed, start, draws=None, step=None,
            trace=None, tune=None, model=None, live_plot=False,
            live_plot_kwargs=None, **kwargs):
    skip_first = kwargs.get('skip_first', 0)
    refresh_every = kwargs.get('refresh_every', 100)

    sampling = _iter_sample(draws, step, start, trace, chain,
                            tune, model, random_seed)
    if progressbar:
        sampling = tqdm(sampling, total=draws)
    try:
        strace = None
        for it, strace in enumerate(sampling):
            if live_plot:
                if live_plot_kwargs is None:
                    live_plot_kwargs = {}
                if it >= skip_first:
                    trace = MultiTrace([strace])
                    if it == skip_first:
                        ax = plots.traceplot(trace, live_plot=False, **live_plot_kwargs)
                    elif (it - skip_first) % refresh_every == 0 or it == draws - 1:
                        plots.traceplot(trace, ax=ax, live_plot=True, **live_plot_kwargs)
    except KeyboardInterrupt:
        pass
    finally:
        if progressbar:
            sampling.close()
    return strace


def iter_sample(draws, step, start=None, trace=None, chain=0, tune=None,
                model=None, random_seed=None):
    """Generator that returns a trace on each iteration using the given
    step method.  Multiple step methods supported via compound step
    method returns the amount of time taken.

    Parameters
    ----------
    draws : int
        The number of samples to draw
    step : function
        Step function
    start : dict
        Starting point in parameter space (or partial point). Defaults to trace.point(-1)) if
        there is a trace provided and model.test_point if not (defaults to empty dict)
    trace : backend, list, or MultiTrace
        This should be a backend instance, a list of variables to track, or a MultiTrace object
        with past values. If a MultiTrace object is given, it must contain samples for the chain
        number `chain`. If None or a list of variables, the NDArray backend is used.
    chain : int
        Chain number used to store sample in backend. If `cores` is greater than one, chain numbers
        will start here.
    tune : int
        Number of iterations to tune, if applicable (defaults to None)
    model : Model (optional if in `with` context)
    random_seed : int or list of ints
        A list is accepted if more if `cores` is greater than one.

    Examples
    --------
    ::

        for trace in iter_sample(500, step):
            ...
    """
    sampling = _iter_sample(draws, step, start, trace, chain, tune,
                            model, random_seed)
    for i, strace in enumerate(sampling):
        yield MultiTrace([strace[:i + 1]])


def _iter_sample(draws, step, start=None, trace=None, chain=0, tune=None,
                 model=None, random_seed=None):
    model = modelcontext(model)
    draws = int(draws)
    if random_seed is not None:
        np.random.seed(random_seed)
    if draws < 1:
        raise ValueError('Argument `draws` must be greater than 0.')

    if start is None:
        start = {}

    strace = _choose_backend(trace, chain, model=model)

    if len(strace) > 0:
        update_start_vals(start, strace.point(-1), model)
    else:
        update_start_vals(start, model.test_point, model)

    try:
        step = CompoundStep(step)
    except TypeError:
        pass

    point = Point(start, model=model)

    if step.generates_stats and strace.supports_sampler_stats:
        strace.setup(draws, chain, step.stats_dtypes)
    else:
        strace.setup(draws, chain)

    try:
        step.tune = bool(tune)
        for i in range(draws):
            if i == tune:
                step = stop_tuning(step)
            if step.generates_stats:
                point, states = step.step(point)
                if strace.supports_sampler_stats:
                    strace.record(point, states)
                else:
                    strace.record(point)
            else:
                point = step.step(point)
                strace.record(point)
            yield strace
    except KeyboardInterrupt:
        strace.close()
        if hasattr(step, 'warnings'):
            warns = step.warnings()
            strace._add_warnings(warns)
        raise
    except BaseException:
        strace.close()
        raise
    else:
        strace.close()
        if hasattr(step, 'warnings'):
            warns = step.warnings()
            strace._add_warnings(warns)


class PopulationStepper(object):
    def __init__(self, steppers, parallelize):
        """Tries to use multiprocessing to parallelize chains.

        Falls back to sequential evaluation if multiprocessing fails.

        In the multiprocessing mode of operation, a new process is started for each
        chain/stepper and Pipes are used to communicate with the main process.

        Parameters
        ----------
        steppers : list
            A collection of independent step methods, one for each chain.
        parallelize : bool
            Indicates if chain parallelization is desired
        """
        self.nchains = len(steppers)
        self.is_parallelized = False
        self._master_ends = []
        self._processes = []
        self._steppers = steppers
        if parallelize and sys.version_info >= (3, 4):
            try:
                # configure a child process for each stepper
                _log.info('Attempting to parallelize chains.')
                import multiprocessing
                for c, stepper in enumerate(tqdm(steppers)):
                    slave_end, master_end = multiprocessing.Pipe()
                    stepper_dumps = pickle.dumps(stepper, protocol=4)
                    process = multiprocessing.Process(
                        target=self.__class__._run_slave,
                        args=(c, stepper_dumps, slave_end),
                        name='ChainWalker{}'.format(c)
                    )
                    # we want the child process to exit if the parent is terminated
                    process.daemon = True
                    # Starting the process might fail and takes time.
                    # By doing it in the constructor, the sampling progress bar
                    # will not be confused by the process start.
                    process.start()
                    self._master_ends.append(master_end)
                    self._processes.append(process)
                self.is_parallelized = True
            except Exception:
                _log.info('Population parallelization failed. '
                          'Falling back to sequential stepping of chains.')
                _log.debug('Error was: ', exec_info=True)
        else:
            if parallelize:
                warnings.warn('Population parallelization is only supported '
                              'on Python 3.4 and higher.  All {} chains will '
                              'run sequentially on one process.'
                              .format(self.nchains))
            else:
                _log.info('Chains are not parallelized. You can enable this by passing '
                          'pm.sample(parallelize=True).')
        return super(PopulationStepper, self).__init__()

    def __enter__(self):
        """Does nothing because processes are already started in __init__."""
        return

    def __exit__(self, exc_type, exc_val, exc_tb):
        if len(self._processes) > 0:
            try:
                for master_end in self._master_ends:
                    master_end.send(None)
                for process in self._processes:
                    process.join(timeout=3)
            except Exception:
                _log.warning('Termination failed.')
        return

    @staticmethod
    def _run_slave(c, stepper_dumps, slave_end):
        """Started on a separate process to perform stepping of a chain.

        Parameters
        ----------
        c : int
            number of this chain
        stepper : BlockedStep
            a step method such as CompoundStep
        slave_end : multiprocessing.connection.PipeConnection
            This is our connection to the main process
        """
        # re-seed each child process to make them unique
        np.random.seed(None)
        try:
            stepper = pickle.loads(stepper_dumps)
            # the stepper is not necessarily a PopulationArraySharedStep itself,
            # but rather a CompoundStep. PopulationArrayStepShared.population
            # has to be updated, therefore we identify the substeppers first.
            population_steppers = []
            for sm in (stepper.methods if isinstance(stepper, CompoundStep) else [stepper]):
                if isinstance(sm, arraystep.PopulationArrayStepShared):
                    population_steppers.append(sm)
            while True:
                incoming = slave_end.recv()
                # receiving a None is the signal to exit
                if incoming is None:
                    break
                tune_stop, population = incoming
                if tune_stop:
                    stop_tuning(stepper)
                # forward the population to the PopulationArrayStepShared objects
                # This is necessary because due to the process fork, the population
                # object is no longer shared between the steppers.
                for popstep in population_steppers:
                    popstep.population = population
                update = stepper.step(population[c])
                slave_end.send(update)
        except Exception:
            _log.exception('ChainWalker{}'.format(c))
        return

    def step(self, tune_stop, population):
        """Steps the entire population of chains.

        Parameters
        ----------
        tune_stop : bool
            Indicates if the condition (i == tune) is fulfilled
        population : list
            Current Points of all chains

        Returns
        -------
        update : Point
            The new positions of the chains
        """
        updates = [None] * self.nchains
        if self.is_parallelized:
            for c in range(self.nchains):
                self._master_ends[c].send((tune_stop, population))
            # Blockingly get the step outcomes
            for c in range(self.nchains):
                updates[c] = self._master_ends[c].recv()
        else:
            for c in range(self.nchains):
                if tune_stop:
                    self._steppers[c] = stop_tuning(self._steppers[c])
                updates[c] = self._steppers[c].step(population[c])
        return updates


def _prepare_iter_population(draws, chains, step, start, parallelize, tune=None,
                             model=None, random_seed=None):
    """Prepares a PopulationStepper and traces for population sampling.

    Returns
    -------
    _iter_population : generator
        The generator the yields traces of all chains at the same time
    """
    # chains contains the chain numbers, but for indexing we need indices...
    nchains = len(chains)
    model = modelcontext(model)
    draws = int(draws)
    if random_seed is not None:
        np.random.seed(random_seed)
    if draws < 1:
        raise ValueError('Argument `draws` should be above 0.')

    # The initialization of traces, samplers and points must happen in the right order:
    # 1. traces are initialized and update_start_vals configures variable transforms
    # 2. population of points is created
    # 3. steppers are initialized and linked to the points object
    # 4. traces are configured to track the sampler stats
    # 5. a PopulationStepper is configured for parallelized stepping

    # 1. prepare a BaseTrace for each chain
    traces = [_choose_backend(None, chain, model=model) for chain in chains]
    for c, strace in enumerate(traces):
        # initialize the trace size and variable transforms
        if len(strace) > 0:
            update_start_vals(start[c], strace.point(-1), model)
        else:
            update_start_vals(start[c], model.test_point, model)

    # 2. create a population (points) that tracks each chain
    # it is updated as the chains are advanced
    population = [Point(start[c], model=model) for c in range(nchains)]

    # 3. Set up the steppers
    steppers = [None] * nchains
    for c in range(nchains):
        # need indepenent samplers for each chain
        # it is important to copy the actual steppers (but not the delta_logp)
        if isinstance(step, CompoundStep):
            chainstep = CompoundStep([copy(m) for m in step.methods])
        else:
            chainstep = copy(step)
        # link population samplers to the shared population state
        for sm in (chainstep.methods if isinstance(step, CompoundStep) else [chainstep]):
            if isinstance(sm, arraystep.PopulationArrayStepShared):
                sm.link_population(population, c)
        steppers[c] = chainstep

    # 4. configure tracking of sampler stats
    for c in range(nchains):
        if steppers[c].generates_stats and traces[c].supports_sampler_stats:
            traces[c].setup(draws, c, steppers[c].stats_dtypes)
        else:
            traces[c].setup(draws, c)

    # 5. configure the PopulationStepper (expensive call)
    popstep = PopulationStepper(steppers, parallelize)

    # Because the preperations above are expensive, the actual iterator is
    # in another method. This way the progbar will not be disturbed.
    return _iter_population(draws, tune, popstep, steppers, traces, population)


def _iter_population(draws, tune, popstep, steppers, traces, points):
    """Generator that iterates a PopulationStepper.

    Parameters
    ----------
    draws : int
        number of draws per chain
    tune : int
        number of tuning steps
    popstep : PopulationStepper
        the helper object for (parallelized) stepping of chains
    steppers : list
        The step methods for each chain
    traces : list
        Traces for each chain
    points : list
        population of chain states
    """
    try:
        with popstep:
            # iterate draws of all chains
            for i in range(draws):
                updates = popstep.step(i == tune, points)

                # apply the update to the points and record to the traces
                for c, strace in enumerate(traces):
                    if steppers[c].generates_stats:
                        points[c], states = updates[c]
                        if strace.supports_sampler_stats:
                            strace.record(points[c], states)
                        else:
                            strace.record(points[c])
                    else:
                        points[c] = updates[c]
                        strace.record(points[c])
                # yield the state of all chains in parallel
                yield traces
    except KeyboardInterrupt:
        for c, strace in enumerate(traces):
            strace.close()
            if hasattr(steppers[c], 'report'):
                steppers[c].report._finalize(strace)
        raise
    except BaseException:
        for c, strace in enumerate(traces):
            strace.close()
        raise
    else:
        for c, strace in enumerate(traces):
            strace.close()
            if hasattr(steppers[c], 'report'):
                steppers[c].report._finalize(strace)


def _choose_backend(trace, chain, shortcuts=None, **kwds):
    if isinstance(trace, BaseTrace):
        return trace
    if isinstance(trace, MultiTrace):
        return trace._straces[chain]
    if trace is None:
        return NDArray(**kwds)

    if shortcuts is None:
        shortcuts = pm.backends._shortcuts

    try:
        backend = shortcuts[trace]['backend']
        name = shortcuts[trace]['name']
        return backend(name, **kwds)
    except TypeError:
        return NDArray(vars=trace, **kwds)
    except KeyError:
        raise ValueError('Argument `trace` is invalid.')


def _mp_sample(draws, tune, step, chains, cores, chain, random_seed,
               start, progressbar, trace=None, model=None, use_mmap=False,
               **kwargs):

    if sys.version_info.major >= 3:
        import pymc3.parallel_sampling as ps

        # We did draws += tune in pm.sample
        draws -= tune

        traces = []
        for idx in range(chain, chain + chains):
            if trace is not None:
                strace = _choose_backend(copy(trace), idx, model=model)
            else:
                strace = _choose_backend(None, idx, model=model)
            # TODO what is this for?
            update_start_vals(start[idx - chain], model.test_point, model)
            if step.generates_stats and strace.supports_sampler_stats:
                strace.setup(draws + tune, idx + chain, step.stats_dtypes)
            else:
                strace.setup(draws + tune, idx + chain)
            traces.append(strace)

        sampler = ps.ParallelSampler(
            draws, tune, chains, cores, random_seed, start, step,
            chain, progressbar)
        try:
            with sampler:
                for draw in sampler:
                    trace = traces[draw.chain - chain]
                    if trace.supports_sampler_stats and draw.stats is not None:
                        trace.record(draw.point, draw.stats)
                    else:
                        trace.record(draw.point)
                    if draw.is_last:
                        trace.close()
                        if draw.warnings is not None:
                            trace._add_warnings(draw.warnings)
            return MultiTrace(traces)
        except KeyboardInterrupt:
            traces, length = _choose_chains(traces, tune)
            return MultiTrace(traces)[:length]
        finally:
            for trace in traces:
                trace.close()

    else:
        chain_nums = list(range(chain, chain + chains))
        pbars = [progressbar] + [False] * (chains - 1)
        jobs = (
            delayed(_sample)(
                chain=args[0], progressbar=args[1], random_seed=args[2],
                start=args[3], draws=draws, step=step, trace=trace,
                tune=tune, model=model, **kwargs
            )
            for args in zip(chain_nums, pbars, random_seed, start)
        )
        if use_mmap:
            traces = Parallel(n_jobs=cores)(jobs)
        else:
            traces = Parallel(n_jobs=cores, mmap_mode=None)(jobs)
        return MultiTrace(traces)


def _choose_chains(traces, tune):
    if tune is None:
        tune = 0

    if not traces:
        return []

    lengths = [max(0, len(trace) - tune) for trace in traces]
    if not sum(lengths):
        raise ValueError('Not enough samples to build a trace.')

    idxs = np.argsort(lengths)[::-1]
    l_sort = np.array(lengths)[idxs]

    final_length = l_sort[0]
    last_total = 0
    for i, length in enumerate(l_sort):
        total = (i + 1) * length
        if total < last_total:
            use_until = i
            break
        last_total = total
        final_length = length
    else:
        use_until = len(lengths)

    return [traces[idx] for idx in idxs[:use_until]], final_length + tune


def stop_tuning(step):
    """ stop tuning the current step method """

    step.stop_tuning()
    return step


def sample_ppc(trace, samples=None, model=None, vars=None, size=None,
               random_seed=None, progressbar=True):
    """Generate posterior predictive samples from a model given a trace.

    Parameters
    ----------
    trace : backend, list, or MultiTrace
        Trace generated from MCMC sampling. Or a list containing dicts from
        find_MAP() or points
    samples : int
        Number of posterior predictive samples to generate. Defaults to the length of `trace`
    model : Model (optional if in `with` context)
        Model used to generate `trace`
    vars : iterable
        Variables for which to compute the posterior predictive samples.
        Defaults to `model.observed_RVs`.
    size : int
        The number of random draws from the distribution specified by the parameters in each
        sample of the trace.
    random_seed : int
        Seed for the random number generator.
    progressbar : bool
        Whether or not to display a progress bar in the command line. The bar shows the percentage
        of completion, the sampling speed in samples per second (SPS), and the estimated remaining
        time until completion ("expected time of arrival"; ETA).

    Returns
    -------
    samples : dict
        Dictionary with the variables as keys. The values corresponding to the
        posterior predictive samples.
    """
    len_trace = len(trace)
    try:
        nchain = trace.nchains
    except AttributeError:
        nchain = 1

    if samples is None:
        samples = len(trace)

    model = modelcontext(model)

    if vars is None:
        vars = model.observed_RVs

    if random_seed is not None:
        np.random.seed(random_seed)

    indices = np.random.randint(0, nchain * len_trace, samples)

    if progressbar:
        indices = tqdm(indices, total=samples)

    try:
        ppc = defaultdict(list)
        for idx in indices:
            if nchain > 1:
                chain_idx, point_idx = np.divmod(idx, len_trace)
                param = trace._straces[chain_idx].point(point_idx)
            else:
                param = trace[idx]

            for var in vars:
                ppc[var.name].append(var.distribution.random(point=param,
                                                             size=size))

    except KeyboardInterrupt:
        pass

    finally:
        if progressbar:
            indices.close()

    return {k: np.asarray(v) for k, v in ppc.items()}


def sample_ppc_w(traces, samples=None, models=None, weights=None,
                 random_seed=None, progressbar=True):
    """Generate weighted posterior predictive samples from a list of models and
    a list of traces according to a set of weights.

    Parameters
    ----------
    traces : list or list of lists
        List of traces generated from MCMC sampling, or a list of list
        containing dicts from find_MAP() or points. The number of traces should
        be equal to the number of weights.
    samples : int
        Number of posterior predictive samples to generate. Defaults to the
        length of the shorter trace in traces.
    models : list
        List of models used to generate the list of traces. The number of models should be equal to
        the number of weights and the number of observed RVs should be the same for all models.
        By default a single model will be inferred from `with` context, in this case results will
        only be meaningful if all models share the same distributions for the observed RVs.
    weights: array-like
        Individual weights for each trace. Default, same weight for each model.
    random_seed : int
        Seed for the random number generator.
    progressbar : bool
        Whether or not to display a progress bar in the command line. The bar shows the percentage
        of completion, the sampling speed in samples per second (SPS), and the estimated remaining
        time until completion ("expected time of arrival"; ETA).

    Returns
    -------
    samples : dict
        Dictionary with the variables as keys. The values corresponding to the
        posterior predictive samples from the weighted models.
    """
    np.random.seed(random_seed)

    if models is None:
        models = [modelcontext(models)] * len(traces)

    if weights is None:
        weights = [1] * len(traces)

    if len(traces) != len(weights):
        raise ValueError('The number of traces and weights should be the same')

    if len(models) != len(weights):
        raise ValueError('The number of models and weights should be the same')

    length_morv = len(models[0].observed_RVs)
    if not all(len(i.observed_RVs) == length_morv for i in models):
        raise ValueError(
            'The number of observed RVs should be the same for all models')

    weights = np.asarray(weights)
    p = weights / np.sum(weights)

    min_tr = min([len(i) * i.nchains for i in traces])

    n = (min_tr * p).astype('int')
    # ensure n sum up to min_tr
    idx = np.argmax(n)
    n[idx] = n[idx] + min_tr - np.sum(n)
    trace = []
    for i, j in enumerate(n):
        tr = traces[i]
        len_trace = len(tr)
        try:
            nchain = tr.nchains
        except AttributeError:
            nchain = 1

        indices = np.random.randint(0, nchain * len_trace, j)
        if nchain > 1:
            chain_idx, point_idx = np.divmod(indices, len_trace)
            for idx in zip(chain_idx, point_idx):
                trace.append(tr._straces[idx[0]].point(idx[1]))
        else:
            for idx in indices:
                trace.append(tr[idx])

    obs = [x for m in models for x in m.observed_RVs]
    variables = np.repeat(obs, n)

    lengths = list(set([np.atleast_1d(observed).shape for observed in obs]))

    if len(lengths) == 1:
        size = [None for i in variables]
    elif len(lengths) > 2:
        raise ValueError('Observed variables could not be broadcast together')
    else:
        size = []
        x = np.zeros(shape=lengths[0])
        y = np.zeros(shape=lengths[1])
        b = np.broadcast(x, y)
        for var in variables:
            shape = np.shape(np.atleast_1d(var.distribution.default()))
            if shape != b.shape:
                size.append(b.shape)
            else:
                size.append(None)
    len_trace = len(trace)

    if samples is None:
        samples = len_trace

    indices = np.random.randint(0, len_trace, samples)

    if progressbar:
        indices = tqdm(indices, total=samples)

    try:
        ppc = defaultdict(list)
        for idx in indices:
            param = trace[idx]
            var = variables[idx]
            ppc[var.name].append(var.distribution.random(point=param,
                                                         size=size[idx]))

    except KeyboardInterrupt:
        pass

    finally:
        if progressbar:
            indices.close()

    return {k: np.asarray(v) for k, v in ppc.items()}


def sample_prior_predictive(samples=500, model=None, vars=None, random_seed=None):
    """Generate samples from the prior predictive distribution.

    Parameters
    ----------
    samples : int
        Number of samples from the prior predictive to generate. Defaults to 500.
    model : Model (optional if in `with` context)
    vars : iterable
        Variables for which to compute the posterior predictive samples.
        Defaults to `model.named_vars`.
    random_seed : int
        Seed for the random number generator.

    Returns
    -------
    dict
        Dictionary with the variables as keys. The values are arrays of prior samples.
    """
    model = modelcontext(model)

    if vars is None:
        vars = set(model.named_vars.keys())

    if random_seed is not None:
        np.random.seed(random_seed)
    names = get_default_varnames(model.named_vars, include_transformed=False)
    # draw_values fails with auto-transformed variables. transform them later!
    values = draw_values([model[name] for name in names], size=samples)

    data = {k: v for k, v in zip(names, values)}

    prior = {}
    for var_name in vars:
        if var_name in data:
            prior[var_name] = data[var_name]
        elif is_transformed_name(var_name):
            untransformed = get_untransformed_name(var_name)
            if untransformed in data:
                prior[var_name] = model[untransformed].transformation.forward_val(data[untransformed])
    return prior


def init_nuts(init='auto', chains=1, n_init=500000, model=None,
              random_seed=None, progressbar=True, **kwargs):
    """Set up the mass matrix initialization for NUTS.

    NUTS convergence and sampling speed is extremely dependent on the
    choice of mass/scaling matrix. This function implements different
    methods for choosing or adapting the mass matrix.

    Parameters
    ----------
    init : str
        Initialization method to use.

        * auto : Choose a default initialization method automatically.
          Currently, this is `'jitter+adapt_diag'`, but this can change in the future. If you
          depend on the exact behaviour, choose an initialization method explicitly.
        * adapt_diag : Start with a identity mass matrix and then adapt a diagonal based on the
          variance of the tuning samples. All chains use the test value (usually the prior mean)
          as starting point.
        * jitter+adapt_diag : Same as `adapt_diag`, but use uniform jitter in [-1, 1] as starting
          point in each chain.
        * advi+adapt_diag : Run ADVI and then adapt the resulting diagonal mass matrix based on the
          sample variance of the tuning samples.
        * advi+adapt_diag_grad : Run ADVI and then adapt the resulting diagonal mass matrix based
          on the variance of the gradients during tuning. This is **experimental** and might be
          removed in a future release.
        * advi : Run ADVI to estimate posterior mean and diagonal mass matrix.
        * advi_map: Initialize ADVI with MAP and use MAP as starting point.
        * map : Use the MAP as starting point. This is discouraged.
        * nuts : Run NUTS and estimate posterior mean and mass matrix from
          the trace.
    chains : int
        Number of jobs to start.
    n_init : int
        Number of iterations of initializer
        If 'ADVI', number of iterations, if 'nuts', number of draws.
    model : Model (optional if in `with` context)
    progressbar : bool
        Whether or not to display a progressbar for advi sampling.
    **kwargs : keyword arguments
        Extra keyword arguments are forwarded to pymc3.NUTS.

    Returns
    -------
    start : pymc3.model.Point
        Starting point for sampler
    nuts_sampler : pymc3.step_methods.NUTS
        Instantiated and initialized NUTS sampler object
    """
    model = modelcontext(model)

    vars = kwargs.get('vars', model.vars)
    if set(vars) != set(model.vars):
        raise ValueError('Must use init_nuts on all variables of a model.')
    if not all_continuous(vars):
        raise ValueError('init_nuts can only be used for models with only '
                         'continuous variables.')

    if not isinstance(init, str):
        raise TypeError('init must be a string.')

    if init is not None:
        init = init.lower()

    if init == 'auto':
        init = 'jitter+adapt_diag'

    _log.info('Initializing NUTS using {}...'.format(init))

    if random_seed is not None:
        random_seed = int(np.atleast_1d(random_seed)[0])
        np.random.seed(random_seed)

    cb = [
        pm.callbacks.CheckParametersConvergence(
            tolerance=1e-2, diff='absolute'),
        pm.callbacks.CheckParametersConvergence(
            tolerance=1e-2, diff='relative'),
    ]

    if init == 'adapt_diag':
        start = [model.test_point] * chains
        mean = np.mean([model.dict_to_array(vals) for vals in start], axis=0)
        var = np.ones_like(mean)
        potential = quadpotential.QuadPotentialDiagAdapt(
            model.ndim, mean, var, 10)
    elif init == 'jitter+adapt_diag':
        start = []
        for _ in range(chains):
            mean = {var: val.copy() for var, val in model.test_point.items()}
            for val in mean.values():
                val[...] += 2 * np.random.rand(*val.shape) - 1
            start.append(mean)
        mean = np.mean([model.dict_to_array(vals) for vals in start], axis=0)
        var = np.ones_like(mean)
        potential = quadpotential.QuadPotentialDiagAdapt(
            model.ndim, mean, var, 10)
    elif init == 'advi+adapt_diag_grad':
        approx = pm.fit(
            random_seed=random_seed,
            n=n_init, method='advi', model=model,
            callbacks=cb,
            progressbar=progressbar,
            obj_optimizer=pm.adagrad_window,
        )  # type: pm.MeanField
        start = approx.sample(draws=chains)
        start = list(start)
        stds = approx.bij.rmap(approx.std.eval())
        cov = model.dict_to_array(stds) ** 2
        mean = approx.bij.rmap(approx.mean.get_value())
        mean = model.dict_to_array(mean)
        weight = 50
        potential = quadpotential.QuadPotentialDiagAdaptGrad(
            model.ndim, mean, cov, weight)
    elif init == 'advi+adapt_diag':
        approx = pm.fit(
            random_seed=random_seed,
            n=n_init, method='advi', model=model,
            callbacks=cb,
            progressbar=progressbar,
            obj_optimizer=pm.adagrad_window,
        )  # type: pm.MeanField
        start = approx.sample(draws=chains)
        start = list(start)
        stds = approx.bij.rmap(approx.std.eval())
        cov = model.dict_to_array(stds) ** 2
        mean = approx.bij.rmap(approx.mean.get_value())
        mean = model.dict_to_array(mean)
        weight = 50
        potential = quadpotential.QuadPotentialDiagAdapt(
            model.ndim, mean, cov, weight)
    elif init == 'advi':
        approx = pm.fit(
            random_seed=random_seed,
            n=n_init, method='advi', model=model,
            callbacks=cb,
            progressbar=progressbar,
            obj_optimizer=pm.adagrad_window
        )  # type: pm.MeanField
        start = approx.sample(draws=chains)
        start = list(start)
        stds = approx.bij.rmap(approx.std.eval())
        cov = model.dict_to_array(stds) ** 2
        potential = quadpotential.QuadPotentialDiag(cov)
    elif init == 'advi_map':
        start = pm.find_MAP(include_transformed=True)
        approx = pm.MeanField(model=model, start=start)
        pm.fit(
            random_seed=random_seed,
            n=n_init, method=pm.KLqp(approx),
            callbacks=cb,
            progressbar=progressbar,
            obj_optimizer=pm.adagrad_window
        )
        start = approx.sample(draws=chains)
        start = list(start)
        stds = approx.bij.rmap(approx.std.eval())
        cov = model.dict_to_array(stds) ** 2
        potential = quadpotential.QuadPotentialDiag(cov)
    elif init == 'map':
        start = pm.find_MAP(include_transformed=True)
        cov = pm.find_hessian(point=start)
        start = [start] * chains
        potential = quadpotential.QuadPotentialFull(cov)
    elif init == 'nuts':
        init_trace = pm.sample(draws=n_init, step=pm.NUTS(),
                               tune=n_init // 2,
                               random_seed=random_seed)
        cov = np.atleast_1d(pm.trace_cov(init_trace))
        start = list(np.random.choice(init_trace, chains))
        potential = quadpotential.QuadPotentialFull(cov)
    else:
        raise ValueError(
            'Unknown initializer: {}.'.format(init))

    step = pm.NUTS(potential=potential, model=model, **kwargs)

    return start, step<|MERGE_RESOLUTION|>--- conflicted
+++ resolved
@@ -16,13 +16,8 @@
 from .model import modelcontext, Point, all_continuous
 from .step_methods import (NUTS, HamiltonianMC, Metropolis, BinaryMetropolis,
                            BinaryGibbsMetropolis, CategoricalGibbsMetropolis,
-<<<<<<< HEAD
                            Slice, CompoundStep, arraystep, smc)
-from .util import update_start_vals, get_untransformed_name, is_transformed_name
-=======
-                           Slice, CompoundStep, arraystep)
 from .util import update_start_vals, get_untransformed_name, is_transformed_name, get_default_varnames
->>>>>>> ea5cbf3e
 from .vartypes import discrete_types
 from pymc3.step_methods.hmc import quadpotential
 from pymc3 import plots
